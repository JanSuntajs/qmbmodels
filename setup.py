from setuptools import setup, find_packages


setup(name='qmbmodels',
<<<<<<< HEAD
      version='1.0.2',
=======
      version='1.1.0',
>>>>>>> 8879a838
      description='A module for calculations with 1D quantum hamiltonians',
      url='https://github.com/JanSuntajs/qmbmodels',
      author='Jan Suntajs',
      author_email='Jan.Suntajs@ijs.si',
      license='MIT',
      packages=find_packages(),
      install_requires=['ham1d'],
      dependency_links=[('https://github.com/JanSuntajs/'
                         'ham1d/tarball/'
                         'master/#egg=ham1d-1.2.0')],
      zip_safe=False)<|MERGE_RESOLUTION|>--- conflicted
+++ resolved
@@ -2,11 +2,7 @@
 
 
 setup(name='qmbmodels',
-<<<<<<< HEAD
-      version='1.0.2',
-=======
       version='1.1.0',
->>>>>>> 8879a838
       description='A module for calculations with 1D quantum hamiltonians',
       url='https://github.com/JanSuntajs/qmbmodels',
       author='Jan Suntajs',
